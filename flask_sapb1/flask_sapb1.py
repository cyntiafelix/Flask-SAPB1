<<<<<<< HEAD
from flask import current_app, g
import pymssql
import datetime
from time import time, strftime
import decimal
from pythoncom import CoInitialize
import win32com.client.dynamic

try:
    from flask import _app_ctx_stack as stack
except ImportError:
    from flask import _request_ctx_stack as stack


class SapB1ComAdaptor(object):
    """Adaptor contains SAP B1 COM object.
    """
    def __init__(self, config):
        CoInitialize()
        SAPbobsCOM = __import__(config['DIAPI'], globals(), locals(), [], -1)
        self.constants = SAPbobsCOM.constants
        self.company = company = SAPbobsCOM.Company()
        company.Server = config['SERVER']
        company.DbServerType = getattr(self.constants, config['DBSERVERTYPE'])
        company.LicenseServer = config['LICENSE_SERVER']
        company.CompanyDB = config['COMPANYDB']
        company.UserName = config['B1USERNAME']
        company.Password = config['B1PASSWORD']
        #company.language = getattr(self.constants, config['LANGUAGE'])
        company.UseTrusted = config['USE_TRUSTED']
        result = company.Connect()
        if result != 0:
            raise Exception("Not connected to COM %" % result)
        print('Connected to COM')
        

    def __del__(self):
        if self.company:
            self.company.Disconnect()

    def disconnect(self):
        self.company.Disconnect()
        log = "Close SAPB1 connection for " + self.company.CompanyName
        current_app.logger.info(log)


class MsSqlAdaptor(object):
    """MS SQL cursor object.
    """
    def __init__(self, config):
        self.conn = pymssql.connect(config['SERVER'],
                                    config['DBUSERNAME'],
                                    config['DBPASSWORD'],
                                    config['COMPANYDB'])
        self.cursor = self.conn.cursor(as_dict=True)

    def __del__(self):
        self.conn.close()

    def disconnect(self):
        self.conn.close()
        current_app.logger.info("Close SAPB1 DB connection")

    def execute(self, sql, args=None, **kwargs):
        if args is None:
            pass
        elif isinstance(args, dict):
            pass
        elif isinstance(args, list):
            args = tuple(args)

        if len(kwargs):
            args = kwargs
        self.cursor.execute(sql, args)

    def fetch_all(self, sql, args=None, **kwargs):
        self.execute(sql, args, **kwargs)
        for row in self.cursor:
            item = {}
            for k, v in row.items():
                value = ''
                if isinstance(v, datetime.datetime):
                    value = v.strftime("%Y-%m-%d %H:%M:%S")
                elif isinstance(v, unicode):
                    value = v.encode('ascii', 'ignore').decode("utf-8")
                elif isinstance(v, decimal.Decimal):
                    value = str(v)
                elif v is not None:
                    value = v
                item[k] = value
            yield item

    def fetchone(self, sql, args=None, **kwargs):
        self.execute(sql, args, **kwargs)
        return self.cursor.fetchone()


class SAPB1Adaptor(object):
    """SAP B1 Adaptor with functions.
    """

    def __init__(self, app=None):
        self.app = app
        if app is not None:
            self.init_app(app)

    def init_app(self, app):
        """Use the newstyle teardown_appcontext if it's available,
        otherwise fall back to the request context
        """
        if hasattr(app, 'teardown_appcontext'):
            app.teardown_appcontext(self.teardown)
        else:
            app.teardown_request(self.teardown)

    def teardown(self, exception):
        ctx = stack.top
        if hasattr(ctx, '_COM'):
            ctx._COM.disconnect()
        if hasattr(ctx, '_SQL'):
            ctx._SQL.disconnect()

    def info(self):
        """Show the information for the SAP B1 connection.
        """
        com = self.com_adaptor
        data = {
            'company_name': com.company.CompanyName,
            'diapi': current_app.config['DIAPI'],
            'server': current_app.config['SERVER'],
            'company_db': current_app.config['COMPANYDB']
        }
        return data

    @property
    def com_adaptor(self):
        ctx = stack.top
        try:
            return ctx._COM
        except AttributeError:
            ctx._COM = com = SapB1ComAdaptor(current_app.config)
            print(com.company.CompanyName)
            log = "Open SAPB1 connection for " + com.company.CompanyName            
            current_app.logger.info(log)
            return com

    @property
    def sql_adaptor(self):
        ctx = stack.top
        try:
            return ctx._SQL
        except AttributeError:
            ctx._SQL = sql = MsSqlAdaptor(current_app.config)
            current_app.logger.info("Open SAPB1 DB connection")
            return sql

    def trimValue(self, value, maxLength):
        """Trim the value.
        """
        if len(value) > maxLength:
            return value[0:maxLength-1]
        return value

    def getOrders(self, num=1, columns=[], params={}):
        """Retrieve orders from SAP B1.
        """
        cols = '*'
        if len(columns) > 0:
            cols = " ,".join(columns)
        ops = {key: '=' if 'op' not in params[key].keys() else params[key]['op'] for key in params.keys()}
        sql = """SELECT top {0} {1} FROM dbo.ORDR""".format(num, cols)
        if len(params) > 0:
            sql = sql + ' WHERE ' + " AND ".join(["{0} {1} %({2})s".format(k, ops[k], k) for k in params.keys()])
        args = {key: params[key]['value'] for key in params.keys()}
        return list(self.sql_adaptor.fetch_all(sql, args=args))

    def getMainCurrency(self):
        """Retrieve the main currency of the company from SAP B1.
        """
        sql = """SELECT MainCurncy FROM dbo.OADM"""
        return self.sql_adaptor.fetchone(sql)['MainCurncy']

    def insertBusinessPartner(self, customer):
        """Insert a new business partner
        """
        cardcode_sql = """SELECT MAX(T0.CardCode) AS CardCode FROM OCRD T0 WHERE T0.CARDTYPE = 'C' FOR BROWSE"""
        sql_result = self.sql_adaptor.fetchone(cardcode_sql)
        last_cardcode = sql_result.get('CardCode')
        print('Last CardCode:%s'%last_cardcode)
        next_cardcode = 'C%05d'%(int(last_cardcode.replace('C','').replace('c','')) + 1)
        print('Next CardCode:%s'%next_cardcode)
        com = self.com_adaptor       
        busPartner = com.company.GetBusinessObject(com.constants.oBusinessPartners)
        busPartner.CardCode = next_cardcode
        cardname = customer['FirstName'] + ' ' + customer['LastName']        
        busPartner.CardName = cardname
        busPartner.GroupCode = '158' #Otros
        busPartner.Phone1 = customer["Phone"]        
        busPartner.UserFields.Fields("LicTradNum").Value = customer['RFC'] 
        busPartner.UserFields.Fields("Phone1").Value = customer['Phone'] 
        busPartner.UserFields.Fields("E_Mail").Value = customer['Email']
        #BP Address
        address = customer['Address']
        busPartner.Addresses.Add()
        busPartner.Addresses.SetCurrentLine(0)
        busPartner.Addresses.AddressName = "Direccion"    
        busPartner.Addresses.Street = address['Street']
        busPartner.Addresses.StreetNo = address['StreetNo']
        busPartner.Addresses.Block = address['Block']
        busPartner.Addresses.County = address['County']
        busPartner.Addresses.City = address['City']
        busPartner.Addresses.State = address['State']
        busPartner.Addresses.ZipCode = address['ZipCode']
        busPartner.Addresses.Country = address['Country']
        #BP Contact
        busPartner.ContactEmployees.Add()
        busPartner.ContactEmployees.SetCurrentLine(0)
        busPartner.ContactEmployees.Name = cardname
        busPartner.ContactEmployees.FirstName = customer['FirstName']
        busPartner.ContactEmployees.LastName = customer['LastName']
        busPartner.ContactEmployees.Phone1 = customer["Phone"]
        busPartner.ContactEmployees.E_Mail = customer["Email"]        
        lRetCode = busPartner.Add()
        if lRetCode != 0:
            log = com.company.GetLastErrorDescription()
            current_app.logger.error(log)
            if log == '(1) RFC Existente':
                cardcode_sql = """SELECT T0.CardCode AS CardCode FROM OCRD T0 WHERE LicTradNum = '{0}'""".format(customer['RFC'])
                sql_result = self.sql_adaptor.fetchone(cardcode_sql)
                cardcode = sql_result.get('CardCode')
                return {'CardCode':cardcode}
            raise Exception(log, customer)
        return {'CardCode':next_cardcode}

    def updateBusinessPartner(self, CardCode, customer):
        """Update business partner by CardCode
        """
        com = self.com_adaptor       
        busPartner = com.company.GetBusinessObject(com.constants.oBusinessPartners)
        busPartner.GetByKey(CardCode);
        busPartner.UserFields.Fields("Phone1").Value = customer['Phone'] 
        busPartner.UserFields.Fields("E_Mail").Value = customer['Email']
        #BP Address
        address = customer['Address']
        busPartner.Addresses.Add()
        busPartner.Addresses.SetCurrentLine(0)
        busPartner.Addresses.AddressName = "Direccion"    
        busPartner.Addresses.Street = address['Street']
        busPartner.Addresses.StreetNo = address['StreetNo']
        busPartner.Addresses.Block = address['Block']
        busPartner.Addresses.County = address['County']
        busPartner.Addresses.City = address['City']
        busPartner.Addresses.State = address['State']
        busPartner.Addresses.ZipCode = address['ZipCode']
        lRetCode = busPartner.Update()
        if lRetCode != 0:
            log = com.company.GetLastErrorDescription()
            current_app.logger.error(log)
            raise Exception(log)
        return {'CardCode':CardCode}

    def getContacts(self, num=1, columns=[], cardCode=None, contact={}):
        """Retrieve contacts under a business partner by CardCode from SAP B1.
        """
        cols = '*'
        if len(columns) > 0:
            cols = " ,".join(columns)

        sql = """SELECT top {0} {1} FROM dbo.OCPR""".format(num, cols)
        if contact:        
            params = dict({(k, 'null' if v is None else v) for k, v in contact.items()})
        else:
            params = {}
        params['cardcode'] = cardCode
        sql = sql + ' WHERE ' + " AND ".join(["{0} = %({1})s".format(k, k) for k in params.keys()])
        return list(self.sql_adaptor.fetch_all(sql, **params))

    def insertContact(self, cardCode, contact):
        """Insert a new contact into a business partner by CardCode.
        """
        com = self.com_adaptor
        busPartner = com.company.GetBusinessObject(com.constants.oBusinessPartners)
        busPartner.GetByKey(cardCode)
        current = busPartner.ContactEmployees.Count
        if busPartner.ContactEmployees.InternalCode == 0:
            nextLine = 0
        else:
            nextLine = current
        busPartner.ContactEmployees.Add()
        busPartner.ContactEmployees.SetCurrentLine(nextLine)
        name = contact['FirstName'] + ' ' + contact['LastName']
        name = name[0:36] + ' ' + str(time())
        busPartner.ContactEmployees.Name = name
        busPartner.ContactEmployees.FirstName = contact['FirstName']
        busPartner.ContactEmployees.LastName = contact['LastName']
        busPartner.ContactEmployees.Phone1 = contact["Tel1"]
        busPartner.ContactEmployees.E_Mail = contact["E_MailL"]
        address = contact['Address']
        busPartner.ContactEmployees.Address = self.trimValue(address, 100)
        lRetCode = busPartner.Update()
        if lRetCode != 0:
            log = self.company.GetLastErrorDescription()
            current_app.logger.error(log)
            raise Exception(log)

        cntct = {
            "name": name,
            "FirstName": contact['FirstName'],
            "LastName": contact['LastName'],
            "E_MailL": contact["E_MailL"]
        }
        contacts = self.getContacts(num=1, columns=['cntctcode'], cardCode=cardCode, contact=cntct)
        contactCode = contacts[0]['cntctcode']
        return contactCode

    def getContactPersonCode(self, order):
        """Retrieve ContactPersonCode by an order.
        """
        contact = {
            'FirstName': order['billto_firstname'],
            'LastName': order['billto_lastname'],
            'E_MailL': order['billto_email']
        }
        contacts = self.getContacts(num=1, columns=['cntctcode'], cardCode=order['card_code'], contact=contact)
        contactCode = None
        if len(contacts) == 1:
            contactCode = contacts[0]['cntctcode']
        if contactCode is None:
            address = order['billto_address'] + ', ' \
                      + order['billto_city'] + ', ' \
                      + order['billto_state'] + ' ' \
                      + order['billto_zipcode'] + ', ' \
                      + order['billto_country']
            contact['Address'] = self.trimValue(address, 100)
            contact['Tel1'] = order['billto_telephone']
            contactCode = self.insertContact(order['card_code'], contact)
        return contactCode

    def getExpnsCode(self, expnsName):
        """Retrieve expnsCode by expnsName.
        """
        sql = """SELECT ExpnsCode FROM dbo.OEXD WHERE ExpnsName = %s"""
        cursor = self.sql_adaptor.cursor
        cursor.execute(sql, expnsName)
        expnsCode = cursor.fetchone()['ExpnsCode']
        return expnsCode

    def getTrnspCode(self, trnspName):
        """Retrieve TrnspCode by trnspName.  """
        sql = """SELECT TrnspCode FROM dbo.OSHP WHERE TrnspName = %s"""
        return self.sql_adaptor.fetchone(sql, trnspName)['TrnspCode']

    def getExpnsNames(self):
        """Retrieve expnsNames. """
        sql = """SELECT ExpnsName FROM dbo.OEXD"""
        return list(self.sql_adaptor.fetch_all(sql))

    def getTrnspNames(self):
        """Retrieve TrnspNames.
        """
        sql = """SELECT TrnspName FROM dbo.OSHP"""
        return list(self.sql_adaptor.fetch_all(sql))

    def getPayMethCods(self):
        sql = """SELECT PayMethCod from opym"""
        return list(self.sql_adaptor.fetch_all(sql))

    def getTaxCodes(self):
        sql = """SELECT Code, Name, Rate from osta"""
        return list(self.sql_adaptor.fetch_all(sql))

    def getUSDRate(self):
        sql = """SELECT Rate from ORTT where RateDate='{0}'""".format(strftime("%Y-%m-%d"))
        return list(self.sql_adaptor.fetch_all(sql))

    def insertOrder(self, o):
        """Insert an order into SAP B1.
        """
        com = self.com_adaptor    
        order = com.company.GetBusinessObject(com.constants.oOrders)
        order.DocDueDate = o['doc_due_date']
        order.CardCode = o['card_code']
        order.NumAtCard = str(o['num_at_card'])
        #Cesehsa User Field
        order.UserFields.Fields("U_XAM_OC").Value = str(o['orden_compra'])
        order.UserFields.Fields("U_tick_cotizacion").Value = str('')
        
        if 'expenses_freightname' in o.keys():
            order.Expenses.ExpenseCode = self.getExpnsCode(o['expenses_freightname'])
            order.Expenses.LineTotal = o['expenses_linetotal']
            order.Expenses.TaxCode = o['expenses_taxcode']

        if 'discount_percent' in o.keys():
            order.DiscountPercent = o['discount_percent']

        # Set Shipping Type
        if 'transport_name' in o.keys():
            order.TransportationCode = self.getTrnspCode(o['transport_name'])

        # Set Payment Method
        if 'payment_method' in o.keys():
            order.PaymentMethod = o['payment_method']

        ## Set bill to address properties
        #order.AddressExtension.BillToCity = o['billto_city']
        #order.AddressExtension.BillToCountry = o['billto_country']
        #order.AddressExtension.BillToCounty = o['billto_country']
        #order.AddressExtension.BillToState = o['billto_state']
        #order.AddressExtension.BillToStreet = o['billto_address']
        #order.AddressExtension.BillToZipCode = o['billto_zipcode']

        ## Set ship to address properties
        #order.AddressExtension.ShipToCity = o['shipto_city']
        #order.AddressExtension.ShipToCountry = o['shipto_country']
        #order.AddressExtension.ShipToCounty = o['shipto_county']
        #order.AddressExtension.ShipToState = o['shipto_state']
        #order.AddressExtension.ShipToStreet = o['shipto_address']
        #order.AddressExtension.ShipToZipCode = o['shipto_zipcode']

        # Set Comments
        if 'comments' in o.keys():
            order.Comments = o['comments']

        i = 0
        for item in o['items']:
            order.Lines.Add()
            order.Lines.SetCurrentLine(i)
            order.Lines.ItemCode = item['itemcode']
            order.Lines.Quantity = float(item['quantity'])
            if item.get('price'):
                order.Lines.UnitPrice = float(item['price'])
            if item.get('discount'):
                order.Lines.DiscountPercent = float(item['discount'])
            i = i + 1

        lRetCode = order.Add()
        if lRetCode != 0:
            error = str(self.com_adaptor.company.GetLastError())
            current_app.logger.error(error)
            raise Exception(error)
        
        params = None
        params = {'NumAtCard': {'value': str(o['num_at_card'])}}
        orders = self.getOrders(num=1, columns=['DocEntry'], params=params)
        orderDocEntry = orders[0]['DocEntry']
        # Set Salesperson
        if 'slpcode' in o.keys():
            salesperson_sql= """UPDATE dbo.ORDR
                                        SET SlpCode = {0}
                                        WHERE DocEntry = '{1}'
                                     """.format(o['slpcode'], orderDocEntry)
            cursor = self.sql_adaptor.cursor
            cursor.execute(salesperson_sql)
            self.sql_adaptor.conn.commit()
            
        #Linking Sales Order with Quotation
        if 'quotation_id' in o.keys():
            link_quotation_sql= """UPDATE dbo.RDR1
                                        SET dbo.RDR1.BaseRef = q.DocNum, dbo.RDR1.BaseType = 23, dbo.RDR1.BaseEntry = q.DocEntry
                                        FROM dbo.OQUT q
                                        WHERE dbo.RDR1.DocEntry = '{0}'
                                        AND q.DocEntry = '{1}'
                                     """.format(orderDocEntry,str(o['quotation_id']))
            cursor = self.sql_adaptor.cursor
            cursor.execute(link_quotation_sql)
            self.sql_adaptor.conn.commit()            
        return orderDocEntry
        
    def insertQuotation(self, q):
        """Create a quotation into SAP B1.
        """
        com = self.com_adaptor    
        quotation = com.company.GetBusinessObject(com.constants.oQuotations)
        quotation.DocDueDate = q['doc_due_date']
        quotation.CardCode = q['card_code']
        quotation.NumAtCard = str(q['num_at_card'])
        #Cesehsa User Field
        quotation.UserFields.Fields("U_tick_cotizacion").Value = str('')
        
        i = 0
        for item in q['items']:
            quotation.Lines.Add()
            quotation.Lines.SetCurrentLine(i)
            quotation.Lines.ItemCode = item['itemcode']
            quotation.Lines.Quantity = float(item['quantity'])
            if item.get('price'):
                print(float(item['price']))
                quotation.Lines.UnitPrice = float(item['price'])
            if item.get('discount'):
                quotation.Lines.DiscountPercent = float(item['discount'])                
            i = i + 1

        lRetQCode = quotation.Add()
        if lRetQCode != 0:
            error = str(self.com_adaptor.company.GetLastError())
            current_app.logger.error(error)
            raise Exception(error)
        
        quotation_sql = """SELECT top(1) DocEntry FROM dbo.OQUT
                            WHERE NumAtCard = %s"""
        sqlresult = self.sql_adaptor.fetchone(quotation_sql, q['num_at_card'])
        quotationDocEntry = sqlresult['DocEntry']
        return quotationDocEntry

    def cancelOrder(self, o):
        """Cancel an order in SAP B1.
        """
        com = self.com_adaptor
        order = com.company.GetBusinessObject(com.constants.oOrders)
        params = None
        if 'fe_order_id_udf' in o.keys():
            params = {o['fe_order_id_udf']: {'value': str(o['fe_order_id'])}}
        else:
            params = {'NumAtCard': {'value': str(o['fe_order_id'])}}
        orders = self.getOrders(num=1, columns=['DocEntry'], params=params)
        if orders:
            boOrderId = orders[0]['DocEntry']
            order.GetByKey(boOrderId)
            lRetCode = order.Cancel()
            if lRetCode != 0:
                error = str(self.company.GetLastError())
                self.logger.error(error)
                raise Exception(error)
            else:
                return boOrderId
        else:
            raise Exception("Order {0} is not found.".format(o['fe_order_id']))

    def _getShipmentItems(self, shipmentId, columns=[]):
        """Retrieve line items for each shipment(delivery) from SAP B1.
        """
        cols = "*"
        if len(columns) > 0:
            cols = " ,".join(columns)
        sql = """SELECT {0} FROM dbo.DLN1""".format(cols)
        params = {
            'DocEntry': shipmentId
        }
        if len(params) > 0:
            sql = sql + ' WHERE ' + " AND ".join(["{0} = %({1})s".format(k, k) for k in params.keys()])
        return list(self.sql_adaptor.fetch_all(sql, params))

    def getShipments(self, num=100, columns=[], params={}, itemColumns=[]):
        """Retrieve shipments(deliveries) from SAP B1.
        """
        cols = '*'
        if 'DocEntry' not in columns:
            columns.append('DocEntry')
        if len(columns) > 0:
            cols = " ,".join(columns)
        ops = {key: '=' if 'op' not in params[key].keys() else params[key]['op'] for key in params.keys()}
        sql = """SELECT top {0} {1} FROM dbo.ODLN""".format(num, cols)
        if len(params) > 0:
            sql = sql + ' WHERE ' + " AND ".join(["{0} {1} %({2})s".format(k, ops[k], k) for k in params.keys()])

        p = {key: v['value'] for key, v in params.keys()}
        shipments = list(self.sql_adaptor.fetch_all(sql, p))
        for shipment in shipments:
            shipmentId = shipment['DocEntry']
            shipment['items'] = self._getShipmentItems(shipmentId, itemColumns)
        return shipments

    def getItems(self, limit=1, columns=None, whs=None, code=None):
        """Retrieve items(products) from SAP B1.  """
        if columns:
            cols = columns
        else:
            cols = 'ItemCode, ItemName, ItmsGrpCod, UgpEntry, U_MARCA, U_DIVISION, CreateDate, UpdateDate'

        if whs:
            sql = """SELECT top {0} {1} FROM dbo.OITM
                     WHERE ItemCode in
                         (SELECT ItemCode FROM dbo.OITW
                          WHERE WhsCode = '{2}')""".format(limit, cols, whs)
        elif code:
            sql = """SELECT {0} FROM dbo.OITM
                     WHERE ItemCode = '{1}'""".format(cols, code)
        else:
            sql = """SELECT top {0} {1} FROM dbo.OITM""".format(limit, cols)
        return list(self.sql_adaptor.fetch_all(sql))

    def getPrices(self, limit=1, columns=None, whs=None, code=None):
        """Retrieve prices(products) from SAP B1.  """
        if columns:
            cols = columns
        else:
            cols = 'ItemCode, Price, Currency, Ovrwritten, Factor'

        listNumber = 2  # Lista de Ventas
        if whs:
            sql = """SELECT top {0} {1} FROM dbo.ITM1
                     WHERE PriceList = {2}
                     AND ItemCode in
                         (SELECT ItemCode FROM dbo.OITW
                          WHERE WhsCode = '{3}')""".format(limit, cols, listNumber, whs)
        elif code:
            sql = """SELECT {0} FROM dbo.ITM1
                     WHERE PriceList = {1}
                     AND ItemCode = '{2}'""".format(cols, listNumber, code)
        else:
            sql = """SELECT top {0} {1} FROM dbo.ITM1
                     WHERE PriceList = {2}""".format(limit, cols, listNumber)

        return list(self.sql_adaptor.fetch_all(sql))
    
    def getStockNum(self, limit=1, columns=None, whs=None, code=None):
        """Retrieve stock(products) from SAP B1."""
        if columns:
            cols = columns
        else:
            cols = 'ItemCode, WhsCode, OnHand, IsCommited'

        wclause = None
        if whs:
            wclause = """ WhsCode = '{0}' """.format(whs)
            
        if code:
            sql = """SELECT {0} FROM dbo.OITW
                     WHERE ItemCode = '{1}' {2}""".format(cols, code, (" AND " + wclause) if wclause else '')
        else:
            sql = """SELECT top {0} {1} FROM dbo.OITW {2}""".format(limit, cols, (" WHERE " + wclause) if wclause else '')
        print sql
        return list(self.sql_adaptor.fetch_all(sql))
=======
from flask import current_app, g
import pymssql
import datetime
from time import time, strftime
import decimal
from pythoncom import CoInitialize
import win32com.client.dynamic

try:
    from flask import _app_ctx_stack as stack
except ImportError:
    from flask import _request_ctx_stack as stack


class SapB1ComAdaptor(object):
    """Adaptor contains SAP B1 COM object.
    """
    def __init__(self, config):
        CoInitialize()
        SAPbobsCOM = __import__(config['DIAPI'], globals(), locals(), [], -1)
        self.constants = SAPbobsCOM.constants
        self.company = company = SAPbobsCOM.Company()
        company.Server = config['SERVER']
        company.DbServerType = getattr(self.constants, config['DBSERVERTYPE'])
        company.LicenseServer = config['LICENSE_SERVER']
        company.CompanyDB = config['COMPANYDB']
        company.UserName = config['B1USERNAME']
        company.Password = config['B1PASSWORD']
        #company.language = getattr(self.constants, config['LANGUAGE'])
        company.UseTrusted = config['USE_TRUSTED']
        result = company.Connect()
        if result != 0:
            raise Exception("Not connected to COM %" % result)
        print('Connected to COM')
        

    def __del__(self):
        if self.company:
            self.company.Disconnect()

    def disconnect(self):
        self.company.Disconnect()
        log = "Close SAPB1 connection for " + self.company.CompanyName
        current_app.logger.info(log)


class MsSqlAdaptor(object):
    """MS SQL cursor object.
    """
    def __init__(self, config):
        self.conn = pymssql.connect(config['SERVER'],
                                    config['DBUSERNAME'],
                                    config['DBPASSWORD'],
                                    config['COMPANYDB'])
        self.cursor = self.conn.cursor(as_dict=True)

    def __del__(self):
        self.conn.close()

    def disconnect(self):
        self.conn.close()
        current_app.logger.info("Close SAPB1 DB connection")

    def execute(self, sql, args=None, **kwargs):
        if args is None:
            pass
        elif isinstance(args, dict):
            pass
        elif isinstance(args, list):
            args = tuple(args)

        if len(kwargs):
            args = kwargs
        self.cursor.execute(sql, args)

    def fetch_all(self, sql, args=None, **kwargs):
        self.execute(sql, args, **kwargs)
        for row in self.cursor:
            item = {}
            for k, v in row.items():
                value = ''
                if isinstance(v, datetime.datetime):
                    value = v.strftime("%Y-%m-%d %H:%M:%S")
                elif isinstance(v, unicode):
                    value = v.encode('ascii', 'ignore').decode("utf-8")
                elif isinstance(v, decimal.Decimal):
                    value = str(v)
                elif v is not None:
                    value = v
                item[k] = value
            yield item

    def fetchone(self, sql, args=None, **kwargs):
        self.execute(sql, args, **kwargs)
        return self.cursor.fetchone()


class SAPB1Adaptor(object):
    """SAP B1 Adaptor with functions.
    """

    def __init__(self, app=None):
        self.app = app
        if app is not None:
            self.init_app(app)

    def init_app(self, app):
        """Use the newstyle teardown_appcontext if it's available,
        otherwise fall back to the request context
        """
        if hasattr(app, 'teardown_appcontext'):
            app.teardown_appcontext(self.teardown)
        else:
            app.teardown_request(self.teardown)

    def teardown(self, exception):
        ctx = stack.top
        if hasattr(ctx, '_COM'):
            ctx._COM.disconnect()
        if hasattr(ctx, '_SQL'):
            ctx._SQL.disconnect()

    def info(self):
        """Show the information for the SAP B1 connection.
        """
        com = self.com_adaptor
        data = {
            'company_name': com.company.CompanyName,
            'diapi': current_app.config['DIAPI'],
            'server': current_app.config['SERVER'],
            'company_db': current_app.config['COMPANYDB']
        }
        return data

    @property
    def com_adaptor(self):
        ctx = stack.top
        try:
            return ctx._COM
        except AttributeError:
            ctx._COM = com = SapB1ComAdaptor(current_app.config)
            print(com.company.CompanyName)
            log = "Open SAPB1 connection for " + com.company.CompanyName            
            current_app.logger.info(log)
            return com

    @property
    def sql_adaptor(self):
        ctx = stack.top
        try:
            return ctx._SQL
        except AttributeError:
            ctx._SQL = sql = MsSqlAdaptor(current_app.config)
            current_app.logger.info("Open SAPB1 DB connection")
            return sql

    def trimValue(self, value, maxLength):
        """Trim the value.
        """
        if len(value) > maxLength:
            return value[0:maxLength-1]
        return value

    def getOrders(self, num=1, columns=[], params={}):
        """Retrieve orders from SAP B1.
        """
        cols = '*'
        if len(columns) > 0:
            cols = " ,".join(columns)
        ops = {key: '=' if 'op' not in params[key].keys() else params[key]['op'] for key in params.keys()}
        sql = """SELECT top {0} {1} FROM dbo.ORDR""".format(num, cols)
        if len(params) > 0:
            sql = sql + ' WHERE ' + " AND ".join(["{0} {1} %({2})s".format(k, ops[k], k) for k in params.keys()])
        args = {key: params[key]['value'] for key in params.keys()}
        return list(self.sql_adaptor.fetch_all(sql, args=args))

    def getMainCurrency(self):
        """Retrieve the main currency of the company from SAP B1.
        """
        sql = """SELECT MainCurncy FROM dbo.OADM"""
        return self.sql_adaptor.fetchone(sql)['MainCurncy']

    def insertBusinessPartner(self, customer):
        """Insert a new business partner
        """
        cardcode_sql = """SELECT MAX(T0.CardCode) AS CardCode FROM OCRD T0 WHERE T0.CARDTYPE = 'C' FOR BROWSE"""
        sql_result = self.sql_adaptor.fetchone(cardcode_sql)
        last_cardcode = sql_result.get('CardCode')
        print('Last CardCode:%s'%last_cardcode)
        next_cardcode = 'C%05d'%(int(last_cardcode.replace('C','').replace('c','')) + 1)
        print('Next CardCode:%s'%next_cardcode)
        com = self.com_adaptor       
        busPartner = com.company.GetBusinessObject(com.constants.oBusinessPartners)
        busPartner.CardCode = next_cardcode
        cardname = customer['FirstName'] + ' ' + customer['LastName']        
        busPartner.CardName = cardname
        busPartner.GroupCode = '158' #Otros
        busPartner.Phone1 = customer["Phone"]        
        busPartner.UserFields.Fields("LicTradNum").Value = customer['RFC'] 
        busPartner.UserFields.Fields("Phone1").Value = customer['Phone'] 
        busPartner.UserFields.Fields("E_Mail").Value = customer['Email']
        #BP Address
        address = customer['Address']
        busPartner.Addresses.Add()
        busPartner.Addresses.SetCurrentLine(0)
        busPartner.Addresses.AddressName = "Direccion"    
        busPartner.Addresses.Street = address['Street']
        busPartner.Addresses.StreetNo = address['StreetNo']
        busPartner.Addresses.Block = address['Block']
        busPartner.Addresses.County = address['County']
        busPartner.Addresses.City = address['City']
        busPartner.Addresses.State = address['State']
        busPartner.Addresses.ZipCode = address['ZipCode']
        busPartner.Addresses.Country = address['Country']
        #BP Contact
        busPartner.ContactEmployees.Add()
        busPartner.ContactEmployees.SetCurrentLine(0)
        busPartner.ContactEmployees.Name = cardname
        busPartner.ContactEmployees.FirstName = customer['FirstName']
        busPartner.ContactEmployees.LastName = customer['LastName']
        busPartner.ContactEmployees.Phone1 = customer["Phone"]
        busPartner.ContactEmployees.E_Mail = customer["Email"]        
        lRetCode = busPartner.Add()
        if lRetCode != 0:
            log = com.company.GetLastErrorDescription()
            current_app.logger.error(log)
            raise Exception(log, customer)            
        return {'CardCode':next_cardcode}

    def updateBusinessPartner(self, CardCode, customer):
        """Update business partner by CardCode
        """
        com = self.com_adaptor       
        busPartner = com.company.GetBusinessObject(com.constants.oBusinessPartners)
        busPartner.GetByKey(CardCode);
        busPartner.UserFields.Fields("Phone1").Value = customer['Phone'] 
        busPartner.UserFields.Fields("E_Mail").Value = customer['Email']
        #BP Address
        address = customer['Address']
        busPartner.Addresses.Add()
        busPartner.Addresses.SetCurrentLine(0)
        busPartner.Addresses.AddressName = "Direccion"    
        busPartner.Addresses.Street = address['Street']
        busPartner.Addresses.StreetNo = address['StreetNo']
        busPartner.Addresses.Block = address['Block']
        busPartner.Addresses.County = address['County']
        busPartner.Addresses.City = address['City']
        busPartner.Addresses.State = address['State']
        busPartner.Addresses.ZipCode = address['ZipCode']
        lRetCode = busPartner.Update()
        if lRetCode != 0:
            log = com.company.GetLastErrorDescription()
            current_app.logger.error(log)
            raise Exception(log)
        return {'CardCode':CardCode}

    def getContacts(self, num=1, columns=[], cardCode=None, contact={}):
        """Retrieve contacts under a business partner by CardCode from SAP B1.
        """
        cols = '*'
        if len(columns) > 0:
            cols = " ,".join(columns)

        sql = """SELECT top {0} {1} FROM dbo.OCPR""".format(num, cols)
        if contact:        
            params = dict({(k, 'null' if v is None else v) for k, v in contact.items()})
        else:
            params = {}
        params['cardcode'] = cardCode
        sql = sql + ' WHERE ' + " AND ".join(["{0} = %({1})s".format(k, k) for k in params.keys()])
        return list(self.sql_adaptor.fetch_all(sql, **params))

    def insertContact(self, cardCode, contact):
        """Insert a new contact into a business partner by CardCode.
        """
        com = self.com_adaptor
        busPartner = com.company.GetBusinessObject(com.constants.oBusinessPartners)
        busPartner.GetByKey(cardCode)
        current = busPartner.ContactEmployees.Count
        if busPartner.ContactEmployees.InternalCode == 0:
            nextLine = 0
        else:
            nextLine = current
        busPartner.ContactEmployees.Add()
        busPartner.ContactEmployees.SetCurrentLine(nextLine)
        name = contact['FirstName'] + ' ' + contact['LastName']
        name = name[0:36] + ' ' + str(time())
        busPartner.ContactEmployees.Name = name
        busPartner.ContactEmployees.FirstName = contact['FirstName']
        busPartner.ContactEmployees.LastName = contact['LastName']
        busPartner.ContactEmployees.Phone1 = contact["Tel1"]
        busPartner.ContactEmployees.E_Mail = contact["E_MailL"]
        address = contact['Address']
        busPartner.ContactEmployees.Address = self.trimValue(address, 100)
        lRetCode = busPartner.Update()
        if lRetCode != 0:
            log = self.company.GetLastErrorDescription()
            current_app.logger.error(log)
            raise Exception(log)

        cntct = {
            "name": name,
            "FirstName": contact['FirstName'],
            "LastName": contact['LastName'],
            "E_MailL": contact["E_MailL"]
        }
        contacts = self.getContacts(num=1, columns=['cntctcode'], cardCode=cardCode, contact=cntct)
        contactCode = contacts[0]['cntctcode']
        return contactCode

    def getContactPersonCode(self, order):
        """Retrieve ContactPersonCode by an order.
        """
        contact = {
            'FirstName': order['billto_firstname'],
            'LastName': order['billto_lastname'],
            'E_MailL': order['billto_email']
        }
        contacts = self.getContacts(num=1, columns=['cntctcode'], cardCode=order['card_code'], contact=contact)
        contactCode = None
        if len(contacts) == 1:
            contactCode = contacts[0]['cntctcode']
        if contactCode is None:
            address = order['billto_address'] + ', ' \
                      + order['billto_city'] + ', ' \
                      + order['billto_state'] + ' ' \
                      + order['billto_zipcode'] + ', ' \
                      + order['billto_country']
            contact['Address'] = self.trimValue(address, 100)
            contact['Tel1'] = order['billto_telephone']
            contactCode = self.insertContact(order['card_code'], contact)
        return contactCode

    def getExpnsCode(self, expnsName):
        """Retrieve expnsCode by expnsName.
        """
        sql = """SELECT ExpnsCode FROM dbo.OEXD WHERE ExpnsName = %s"""
        cursor = self.sql_adaptor.cursor
        cursor.execute(sql, expnsName)
        expnsCode = cursor.fetchone()['ExpnsCode']
        return expnsCode

    def getTrnspCode(self, trnspName):
        """Retrieve TrnspCode by trnspName.  """
        sql = """SELECT TrnspCode FROM dbo.OSHP WHERE TrnspName = %s"""
        return self.sql_adaptor.fetchone(sql, trnspName)['TrnspCode']

    def getExpnsNames(self):
        """Retrieve expnsNames. """
        sql = """SELECT ExpnsName FROM dbo.OEXD"""
        return list(self.sql_adaptor.fetch_all(sql))

    def getTrnspNames(self):
        """Retrieve TrnspNames.
        """
        sql = """SELECT TrnspName FROM dbo.OSHP"""
        return list(self.sql_adaptor.fetch_all(sql))

    def getPayMethCods(self):
        sql = """SELECT PayMethCod from opym"""
        return list(self.sql_adaptor.fetch_all(sql))

    def getTaxCodes(self):
        sql = """SELECT Code, Name, Rate from osta"""
        return list(self.sql_adaptor.fetch_all(sql))

    def getUSDRate(self):
        sql = """SELECT Rate from ORTT where RateDate='{0}'""".format(strftime("%Y-%m-%d"))
        return list(self.sql_adaptor.fetch_all(sql))

    def insertOrder(self, o):
        """Insert an order into SAP B1.
        """
        com = self.com_adaptor    
        order = com.company.GetBusinessObject(com.constants.oOrders)
        order.DocDueDate = o['doc_due_date']
        order.CardCode = o['card_code']
        order.NumAtCard = str(o['num_at_card'])
        #Cesehsa User Field
        order.UserFields.Fields("U_XAM_OC").Value = str(o['orden_compra'])
        
        if 'expenses_freightname' in o.keys():
            order.Expenses.ExpenseCode = self.getExpnsCode(o['expenses_freightname'])
            order.Expenses.LineTotal = o['expenses_linetotal']
            order.Expenses.TaxCode = o['expenses_taxcode']

        if 'discount_percent' in o.keys():
            order.DiscountPercent = o['discount_percent']

        # Set Shipping Type
        if 'transport_name' in o.keys():
            order.TransportationCode = self.getTrnspCode(o['transport_name'])

        # Set Payment Method
        if 'payment_method' in o.keys():
            order.PaymentMethod = o['payment_method']

        ## Set bill to address properties
        #order.AddressExtension.BillToCity = o['billto_city']
        #order.AddressExtension.BillToCountry = o['billto_country']
        #order.AddressExtension.BillToCounty = o['billto_country']
        #order.AddressExtension.BillToState = o['billto_state']
        #order.AddressExtension.BillToStreet = o['billto_address']
        #order.AddressExtension.BillToZipCode = o['billto_zipcode']

        ## Set ship to address properties
        #order.AddressExtension.ShipToCity = o['shipto_city']
        #order.AddressExtension.ShipToCountry = o['shipto_country']
        #order.AddressExtension.ShipToCounty = o['shipto_county']
        #order.AddressExtension.ShipToState = o['shipto_state']
        #order.AddressExtension.ShipToStreet = o['shipto_address']
        #order.AddressExtension.ShipToZipCode = o['shipto_zipcode']

        # Set Comments
        if 'comments' in o.keys():
            order.Comments = o['comments']

        i = 0
        for item in o['items']:
            order.Lines.Add()
            order.Lines.SetCurrentLine(i)
            order.Lines.ItemCode = item['itemcode']
            order.Lines.Quantity = float(item['quantity'])
            if item.get('price'):
                order.Lines.UnitPrice = float(item['price'])
            i = i + 1

        lRetCode = order.Add()
        if lRetCode != 0:
            error = str(self.com_adaptor.company.GetLastError())
            current_app.logger.error(error)
            raise Exception(error)
        
        params = None
        params = {'NumAtCard': {'value': str(o['num_at_card'])}}
        orders = self.getOrders(num=1, columns=['DocEntry'], params=params)
        orderDocEntry = orders[0]['DocEntry']
        # Set Salesperson
        if 'slpcode' in o.keys():
            salesperson_sql= """UPDATE dbo.ORDR
                                        SET SlpCode = {0}
                                        WHERE DocEntry = '{1}'
                                     """.format(o['slpcode'], orderDocEntry)
            cursor = self.sql_adaptor.cursor
            cursor.execute(salesperson_sql)
            self.sql_adaptor.conn.commit()
            
        #Linking Sales Order with Quotation
        if 'quotation_id' in o.keys():
            link_quotation_sql= """UPDATE dbo.RDR1
                                        SET dbo.RDR1.BaseRef = q.DocNum, dbo.RDR1.BaseType = 23, dbo.RDR1.BaseEntry = q.DocEntry
                                        FROM dbo.OQUT q
                                        WHERE dbo.RDR1.DocEntry = '{0}'
                                        AND q.DocEntry = '{1}'
                                     """.format(orderDocEntry,str(o['quotation_id']))
            cursor = self.sql_adaptor.cursor
            cursor.execute(link_quotation_sql)
            self.sql_adaptor.conn.commit()            
        return orderDocEntry
        
    def insertQuotation(self, q):
        """Create a quotation into SAP B1.
        """
        com = self.com_adaptor    
        quotation = com.company.GetBusinessObject(com.constants.oQuotations)
        quotation.DocDueDate = q['doc_due_date']
        quotation.CardCode = q['card_code']
        quotation.NumAtCard = str(q['num_at_card'])

        i = 0
        for item in q['items']:
            quotation.Lines.Add()
            quotation.Lines.SetCurrentLine(i)
            quotation.Lines.ItemCode = item['itemcode']
            quotation.Lines.Quantity = float(item['quantity'])
            if item.get('price'):
                quotation.Lines.UnitPrice = float(item['price'])
            i = i + 1

        lRetQCode = quotation.Add()
        if lRetQCode != 0:
            error = str(self.com_adaptor.company.GetLastError())
            current_app.logger.error(error)
            raise Exception(error)
        
        quotation_sql = """SELECT top(1) DocEntry FROM dbo.OQUT
                            WHERE NumAtCard = %s"""
        sqlresult = self.sql_adaptor.fetchone(quotation_sql, q['num_at_card'])
        quotationDocEntry = sqlresult['DocEntry']
        return quotationDocEntry

    def cancelOrder(self, o):
        """Cancel an order in SAP B1.
        """
        com = self.com_adaptor
        order = com.company.GetBusinessObject(com.constants.oOrders)
        params = None
        if 'fe_order_id_udf' in o.keys():
            params = {o['fe_order_id_udf']: {'value': str(o['fe_order_id'])}}
        else:
            params = {'NumAtCard': {'value': str(o['fe_order_id'])}}
        orders = self.getOrders(num=1, columns=['DocEntry'], params=params)
        if orders:
            boOrderId = orders[0]['DocEntry']
            order.GetByKey(boOrderId)
            lRetCode = order.Cancel()
            if lRetCode != 0:
                error = str(self.company.GetLastError())
                self.logger.error(error)
                raise Exception(error)
            else:
                return boOrderId
        else:
            raise Exception("Order {0} is not found.".format(o['fe_order_id']))

    def _getShipmentItems(self, shipmentId, columns=[]):
        """Retrieve line items for each shipment(delivery) from SAP B1.
        """
        cols = "*"
        if len(columns) > 0:
            cols = " ,".join(columns)
        sql = """SELECT {0} FROM dbo.DLN1""".format(cols)
        params = {
            'DocEntry': shipmentId
        }
        if len(params) > 0:
            sql = sql + ' WHERE ' + " AND ".join(["{0} = %({1})s".format(k, k) for k in params.keys()])
        return list(self.sql_adaptor.fetch_all(sql, params))

    def getShipments(self, num=100, columns=[], params={}, itemColumns=[]):
        """Retrieve shipments(deliveries) from SAP B1.
        """
        cols = '*'
        if 'DocEntry' not in columns:
            columns.append('DocEntry')
        if len(columns) > 0:
            cols = " ,".join(columns)
        ops = {key: '=' if 'op' not in params[key].keys() else params[key]['op'] for key in params.keys()}
        sql = """SELECT top {0} {1} FROM dbo.ODLN""".format(num, cols)
        if len(params) > 0:
            sql = sql + ' WHERE ' + " AND ".join(["{0} {1} %({2})s".format(k, ops[k], k) for k in params.keys()])

        p = {key: v['value'] for key, v in params.keys()}
        shipments = list(self.sql_adaptor.fetch_all(sql, p))
        for shipment in shipments:
            shipmentId = shipment['DocEntry']
            shipment['items'] = self._getShipmentItems(shipmentId, itemColumns)
        return shipments

    def getItems(self, limit=1, columns=None, whs=None, code=None):
        """Retrieve items(products) from SAP B1.  """
        if columns:
            cols = columns
        else:
            cols = 'ItemCode, ItemName, ItmsGrpCod, UgpEntry, U_MARCA, U_DIVISION, CreateDate, UpdateDate'

        if whs:
            sql = """SELECT top {0} {1} FROM dbo.OITM
                     WHERE ItemCode in
                         (SELECT ItemCode FROM dbo.OITW
                          WHERE WhsCode = '{2}')""".format(limit, cols, whs)
        elif code:
            sql = """SELECT {0} FROM dbo.OITM
                     WHERE ItemCode = '{1}'""".format(cols, code)
        else:
            sql = """SELECT top {0} {1} FROM dbo.OITM""".format(limit, cols)
        return list(self.sql_adaptor.fetch_all(sql))

    def getPrices(self, limit=1, columns=None, whs=None, code=None):
        """Retrieve prices(products) from SAP B1.  """
        if columns:
            cols = columns
        else:
            cols = 'ItemCode, Price, Currency, Ovrwritten, Factor, PriceList'

        listNumber = 11  # Lista de Ventas
        if whs:
            sql = """SELECT top {0} {1} FROM dbo.ITM1
                     WHERE PriceList = {2}
                     AND ItemCode in
                         (SELECT ItemCode FROM dbo.OITW
                          WHERE WhsCode = '{3}')""".format(limit, cols, listNumber, whs)
        elif code:
            sql = """SELECT {0} FROM dbo.ITM1
                     WHERE PriceList = {1}
                     AND ItemCode = '{2}'""".format(cols, listNumber, code)
        else:
            sql = """SELECT top {0} {1} FROM dbo.ITM1
                     WHERE PriceList = {2}""".format(limit, cols, listNumber)

        return list(self.sql_adaptor.fetch_all(sql))
    
    def getStockNum(self, limit=1, columns=None, whs=None, code=None):
        """Retrieve stock(products) from SAP B1."""
        if columns:
            cols = columns
        else:
            cols = 'ItemCode, WhsCode, OnHand, IsCommited'

        wclause = None
        if whs:
            wclause = """ WhsCode = '{0}' """.format(whs)
            
        if code:
            sql = """SELECT {0} FROM dbo.OITW
                     WHERE ItemCode = '{1}' {2}""".format(cols, code, (" AND " + wclause) if wclause else '')
        else:
            sql = """SELECT top {0} {1} FROM dbo.OITW {2}""".format(limit, cols, (" WHERE " + wclause) if wclause else '')
        print sql
        return list(self.sql_adaptor.fetch_all(sql))
>>>>>>> 0c2bdb1f
<|MERGE_RESOLUTION|>--- conflicted
+++ resolved
@@ -1,4 +1,3 @@
-<<<<<<< HEAD
 from flask import current_app, g
 import pymssql
 import datetime
@@ -621,616 +620,4 @@
         else:
             sql = """SELECT top {0} {1} FROM dbo.OITW {2}""".format(limit, cols, (" WHERE " + wclause) if wclause else '')
         print sql
-        return list(self.sql_adaptor.fetch_all(sql))
-=======
-from flask import current_app, g
-import pymssql
-import datetime
-from time import time, strftime
-import decimal
-from pythoncom import CoInitialize
-import win32com.client.dynamic
-
-try:
-    from flask import _app_ctx_stack as stack
-except ImportError:
-    from flask import _request_ctx_stack as stack
-
-
-class SapB1ComAdaptor(object):
-    """Adaptor contains SAP B1 COM object.
-    """
-    def __init__(self, config):
-        CoInitialize()
-        SAPbobsCOM = __import__(config['DIAPI'], globals(), locals(), [], -1)
-        self.constants = SAPbobsCOM.constants
-        self.company = company = SAPbobsCOM.Company()
-        company.Server = config['SERVER']
-        company.DbServerType = getattr(self.constants, config['DBSERVERTYPE'])
-        company.LicenseServer = config['LICENSE_SERVER']
-        company.CompanyDB = config['COMPANYDB']
-        company.UserName = config['B1USERNAME']
-        company.Password = config['B1PASSWORD']
-        #company.language = getattr(self.constants, config['LANGUAGE'])
-        company.UseTrusted = config['USE_TRUSTED']
-        result = company.Connect()
-        if result != 0:
-            raise Exception("Not connected to COM %" % result)
-        print('Connected to COM')
-        
-
-    def __del__(self):
-        if self.company:
-            self.company.Disconnect()
-
-    def disconnect(self):
-        self.company.Disconnect()
-        log = "Close SAPB1 connection for " + self.company.CompanyName
-        current_app.logger.info(log)
-
-
-class MsSqlAdaptor(object):
-    """MS SQL cursor object.
-    """
-    def __init__(self, config):
-        self.conn = pymssql.connect(config['SERVER'],
-                                    config['DBUSERNAME'],
-                                    config['DBPASSWORD'],
-                                    config['COMPANYDB'])
-        self.cursor = self.conn.cursor(as_dict=True)
-
-    def __del__(self):
-        self.conn.close()
-
-    def disconnect(self):
-        self.conn.close()
-        current_app.logger.info("Close SAPB1 DB connection")
-
-    def execute(self, sql, args=None, **kwargs):
-        if args is None:
-            pass
-        elif isinstance(args, dict):
-            pass
-        elif isinstance(args, list):
-            args = tuple(args)
-
-        if len(kwargs):
-            args = kwargs
-        self.cursor.execute(sql, args)
-
-    def fetch_all(self, sql, args=None, **kwargs):
-        self.execute(sql, args, **kwargs)
-        for row in self.cursor:
-            item = {}
-            for k, v in row.items():
-                value = ''
-                if isinstance(v, datetime.datetime):
-                    value = v.strftime("%Y-%m-%d %H:%M:%S")
-                elif isinstance(v, unicode):
-                    value = v.encode('ascii', 'ignore').decode("utf-8")
-                elif isinstance(v, decimal.Decimal):
-                    value = str(v)
-                elif v is not None:
-                    value = v
-                item[k] = value
-            yield item
-
-    def fetchone(self, sql, args=None, **kwargs):
-        self.execute(sql, args, **kwargs)
-        return self.cursor.fetchone()
-
-
-class SAPB1Adaptor(object):
-    """SAP B1 Adaptor with functions.
-    """
-
-    def __init__(self, app=None):
-        self.app = app
-        if app is not None:
-            self.init_app(app)
-
-    def init_app(self, app):
-        """Use the newstyle teardown_appcontext if it's available,
-        otherwise fall back to the request context
-        """
-        if hasattr(app, 'teardown_appcontext'):
-            app.teardown_appcontext(self.teardown)
-        else:
-            app.teardown_request(self.teardown)
-
-    def teardown(self, exception):
-        ctx = stack.top
-        if hasattr(ctx, '_COM'):
-            ctx._COM.disconnect()
-        if hasattr(ctx, '_SQL'):
-            ctx._SQL.disconnect()
-
-    def info(self):
-        """Show the information for the SAP B1 connection.
-        """
-        com = self.com_adaptor
-        data = {
-            'company_name': com.company.CompanyName,
-            'diapi': current_app.config['DIAPI'],
-            'server': current_app.config['SERVER'],
-            'company_db': current_app.config['COMPANYDB']
-        }
-        return data
-
-    @property
-    def com_adaptor(self):
-        ctx = stack.top
-        try:
-            return ctx._COM
-        except AttributeError:
-            ctx._COM = com = SapB1ComAdaptor(current_app.config)
-            print(com.company.CompanyName)
-            log = "Open SAPB1 connection for " + com.company.CompanyName            
-            current_app.logger.info(log)
-            return com
-
-    @property
-    def sql_adaptor(self):
-        ctx = stack.top
-        try:
-            return ctx._SQL
-        except AttributeError:
-            ctx._SQL = sql = MsSqlAdaptor(current_app.config)
-            current_app.logger.info("Open SAPB1 DB connection")
-            return sql
-
-    def trimValue(self, value, maxLength):
-        """Trim the value.
-        """
-        if len(value) > maxLength:
-            return value[0:maxLength-1]
-        return value
-
-    def getOrders(self, num=1, columns=[], params={}):
-        """Retrieve orders from SAP B1.
-        """
-        cols = '*'
-        if len(columns) > 0:
-            cols = " ,".join(columns)
-        ops = {key: '=' if 'op' not in params[key].keys() else params[key]['op'] for key in params.keys()}
-        sql = """SELECT top {0} {1} FROM dbo.ORDR""".format(num, cols)
-        if len(params) > 0:
-            sql = sql + ' WHERE ' + " AND ".join(["{0} {1} %({2})s".format(k, ops[k], k) for k in params.keys()])
-        args = {key: params[key]['value'] for key in params.keys()}
-        return list(self.sql_adaptor.fetch_all(sql, args=args))
-
-    def getMainCurrency(self):
-        """Retrieve the main currency of the company from SAP B1.
-        """
-        sql = """SELECT MainCurncy FROM dbo.OADM"""
-        return self.sql_adaptor.fetchone(sql)['MainCurncy']
-
-    def insertBusinessPartner(self, customer):
-        """Insert a new business partner
-        """
-        cardcode_sql = """SELECT MAX(T0.CardCode) AS CardCode FROM OCRD T0 WHERE T0.CARDTYPE = 'C' FOR BROWSE"""
-        sql_result = self.sql_adaptor.fetchone(cardcode_sql)
-        last_cardcode = sql_result.get('CardCode')
-        print('Last CardCode:%s'%last_cardcode)
-        next_cardcode = 'C%05d'%(int(last_cardcode.replace('C','').replace('c','')) + 1)
-        print('Next CardCode:%s'%next_cardcode)
-        com = self.com_adaptor       
-        busPartner = com.company.GetBusinessObject(com.constants.oBusinessPartners)
-        busPartner.CardCode = next_cardcode
-        cardname = customer['FirstName'] + ' ' + customer['LastName']        
-        busPartner.CardName = cardname
-        busPartner.GroupCode = '158' #Otros
-        busPartner.Phone1 = customer["Phone"]        
-        busPartner.UserFields.Fields("LicTradNum").Value = customer['RFC'] 
-        busPartner.UserFields.Fields("Phone1").Value = customer['Phone'] 
-        busPartner.UserFields.Fields("E_Mail").Value = customer['Email']
-        #BP Address
-        address = customer['Address']
-        busPartner.Addresses.Add()
-        busPartner.Addresses.SetCurrentLine(0)
-        busPartner.Addresses.AddressName = "Direccion"    
-        busPartner.Addresses.Street = address['Street']
-        busPartner.Addresses.StreetNo = address['StreetNo']
-        busPartner.Addresses.Block = address['Block']
-        busPartner.Addresses.County = address['County']
-        busPartner.Addresses.City = address['City']
-        busPartner.Addresses.State = address['State']
-        busPartner.Addresses.ZipCode = address['ZipCode']
-        busPartner.Addresses.Country = address['Country']
-        #BP Contact
-        busPartner.ContactEmployees.Add()
-        busPartner.ContactEmployees.SetCurrentLine(0)
-        busPartner.ContactEmployees.Name = cardname
-        busPartner.ContactEmployees.FirstName = customer['FirstName']
-        busPartner.ContactEmployees.LastName = customer['LastName']
-        busPartner.ContactEmployees.Phone1 = customer["Phone"]
-        busPartner.ContactEmployees.E_Mail = customer["Email"]        
-        lRetCode = busPartner.Add()
-        if lRetCode != 0:
-            log = com.company.GetLastErrorDescription()
-            current_app.logger.error(log)
-            raise Exception(log, customer)            
-        return {'CardCode':next_cardcode}
-
-    def updateBusinessPartner(self, CardCode, customer):
-        """Update business partner by CardCode
-        """
-        com = self.com_adaptor       
-        busPartner = com.company.GetBusinessObject(com.constants.oBusinessPartners)
-        busPartner.GetByKey(CardCode);
-        busPartner.UserFields.Fields("Phone1").Value = customer['Phone'] 
-        busPartner.UserFields.Fields("E_Mail").Value = customer['Email']
-        #BP Address
-        address = customer['Address']
-        busPartner.Addresses.Add()
-        busPartner.Addresses.SetCurrentLine(0)
-        busPartner.Addresses.AddressName = "Direccion"    
-        busPartner.Addresses.Street = address['Street']
-        busPartner.Addresses.StreetNo = address['StreetNo']
-        busPartner.Addresses.Block = address['Block']
-        busPartner.Addresses.County = address['County']
-        busPartner.Addresses.City = address['City']
-        busPartner.Addresses.State = address['State']
-        busPartner.Addresses.ZipCode = address['ZipCode']
-        lRetCode = busPartner.Update()
-        if lRetCode != 0:
-            log = com.company.GetLastErrorDescription()
-            current_app.logger.error(log)
-            raise Exception(log)
-        return {'CardCode':CardCode}
-
-    def getContacts(self, num=1, columns=[], cardCode=None, contact={}):
-        """Retrieve contacts under a business partner by CardCode from SAP B1.
-        """
-        cols = '*'
-        if len(columns) > 0:
-            cols = " ,".join(columns)
-
-        sql = """SELECT top {0} {1} FROM dbo.OCPR""".format(num, cols)
-        if contact:        
-            params = dict({(k, 'null' if v is None else v) for k, v in contact.items()})
-        else:
-            params = {}
-        params['cardcode'] = cardCode
-        sql = sql + ' WHERE ' + " AND ".join(["{0} = %({1})s".format(k, k) for k in params.keys()])
-        return list(self.sql_adaptor.fetch_all(sql, **params))
-
-    def insertContact(self, cardCode, contact):
-        """Insert a new contact into a business partner by CardCode.
-        """
-        com = self.com_adaptor
-        busPartner = com.company.GetBusinessObject(com.constants.oBusinessPartners)
-        busPartner.GetByKey(cardCode)
-        current = busPartner.ContactEmployees.Count
-        if busPartner.ContactEmployees.InternalCode == 0:
-            nextLine = 0
-        else:
-            nextLine = current
-        busPartner.ContactEmployees.Add()
-        busPartner.ContactEmployees.SetCurrentLine(nextLine)
-        name = contact['FirstName'] + ' ' + contact['LastName']
-        name = name[0:36] + ' ' + str(time())
-        busPartner.ContactEmployees.Name = name
-        busPartner.ContactEmployees.FirstName = contact['FirstName']
-        busPartner.ContactEmployees.LastName = contact['LastName']
-        busPartner.ContactEmployees.Phone1 = contact["Tel1"]
-        busPartner.ContactEmployees.E_Mail = contact["E_MailL"]
-        address = contact['Address']
-        busPartner.ContactEmployees.Address = self.trimValue(address, 100)
-        lRetCode = busPartner.Update()
-        if lRetCode != 0:
-            log = self.company.GetLastErrorDescription()
-            current_app.logger.error(log)
-            raise Exception(log)
-
-        cntct = {
-            "name": name,
-            "FirstName": contact['FirstName'],
-            "LastName": contact['LastName'],
-            "E_MailL": contact["E_MailL"]
-        }
-        contacts = self.getContacts(num=1, columns=['cntctcode'], cardCode=cardCode, contact=cntct)
-        contactCode = contacts[0]['cntctcode']
-        return contactCode
-
-    def getContactPersonCode(self, order):
-        """Retrieve ContactPersonCode by an order.
-        """
-        contact = {
-            'FirstName': order['billto_firstname'],
-            'LastName': order['billto_lastname'],
-            'E_MailL': order['billto_email']
-        }
-        contacts = self.getContacts(num=1, columns=['cntctcode'], cardCode=order['card_code'], contact=contact)
-        contactCode = None
-        if len(contacts) == 1:
-            contactCode = contacts[0]['cntctcode']
-        if contactCode is None:
-            address = order['billto_address'] + ', ' \
-                      + order['billto_city'] + ', ' \
-                      + order['billto_state'] + ' ' \
-                      + order['billto_zipcode'] + ', ' \
-                      + order['billto_country']
-            contact['Address'] = self.trimValue(address, 100)
-            contact['Tel1'] = order['billto_telephone']
-            contactCode = self.insertContact(order['card_code'], contact)
-        return contactCode
-
-    def getExpnsCode(self, expnsName):
-        """Retrieve expnsCode by expnsName.
-        """
-        sql = """SELECT ExpnsCode FROM dbo.OEXD WHERE ExpnsName = %s"""
-        cursor = self.sql_adaptor.cursor
-        cursor.execute(sql, expnsName)
-        expnsCode = cursor.fetchone()['ExpnsCode']
-        return expnsCode
-
-    def getTrnspCode(self, trnspName):
-        """Retrieve TrnspCode by trnspName.  """
-        sql = """SELECT TrnspCode FROM dbo.OSHP WHERE TrnspName = %s"""
-        return self.sql_adaptor.fetchone(sql, trnspName)['TrnspCode']
-
-    def getExpnsNames(self):
-        """Retrieve expnsNames. """
-        sql = """SELECT ExpnsName FROM dbo.OEXD"""
-        return list(self.sql_adaptor.fetch_all(sql))
-
-    def getTrnspNames(self):
-        """Retrieve TrnspNames.
-        """
-        sql = """SELECT TrnspName FROM dbo.OSHP"""
-        return list(self.sql_adaptor.fetch_all(sql))
-
-    def getPayMethCods(self):
-        sql = """SELECT PayMethCod from opym"""
-        return list(self.sql_adaptor.fetch_all(sql))
-
-    def getTaxCodes(self):
-        sql = """SELECT Code, Name, Rate from osta"""
-        return list(self.sql_adaptor.fetch_all(sql))
-
-    def getUSDRate(self):
-        sql = """SELECT Rate from ORTT where RateDate='{0}'""".format(strftime("%Y-%m-%d"))
-        return list(self.sql_adaptor.fetch_all(sql))
-
-    def insertOrder(self, o):
-        """Insert an order into SAP B1.
-        """
-        com = self.com_adaptor    
-        order = com.company.GetBusinessObject(com.constants.oOrders)
-        order.DocDueDate = o['doc_due_date']
-        order.CardCode = o['card_code']
-        order.NumAtCard = str(o['num_at_card'])
-        #Cesehsa User Field
-        order.UserFields.Fields("U_XAM_OC").Value = str(o['orden_compra'])
-        
-        if 'expenses_freightname' in o.keys():
-            order.Expenses.ExpenseCode = self.getExpnsCode(o['expenses_freightname'])
-            order.Expenses.LineTotal = o['expenses_linetotal']
-            order.Expenses.TaxCode = o['expenses_taxcode']
-
-        if 'discount_percent' in o.keys():
-            order.DiscountPercent = o['discount_percent']
-
-        # Set Shipping Type
-        if 'transport_name' in o.keys():
-            order.TransportationCode = self.getTrnspCode(o['transport_name'])
-
-        # Set Payment Method
-        if 'payment_method' in o.keys():
-            order.PaymentMethod = o['payment_method']
-
-        ## Set bill to address properties
-        #order.AddressExtension.BillToCity = o['billto_city']
-        #order.AddressExtension.BillToCountry = o['billto_country']
-        #order.AddressExtension.BillToCounty = o['billto_country']
-        #order.AddressExtension.BillToState = o['billto_state']
-        #order.AddressExtension.BillToStreet = o['billto_address']
-        #order.AddressExtension.BillToZipCode = o['billto_zipcode']
-
-        ## Set ship to address properties
-        #order.AddressExtension.ShipToCity = o['shipto_city']
-        #order.AddressExtension.ShipToCountry = o['shipto_country']
-        #order.AddressExtension.ShipToCounty = o['shipto_county']
-        #order.AddressExtension.ShipToState = o['shipto_state']
-        #order.AddressExtension.ShipToStreet = o['shipto_address']
-        #order.AddressExtension.ShipToZipCode = o['shipto_zipcode']
-
-        # Set Comments
-        if 'comments' in o.keys():
-            order.Comments = o['comments']
-
-        i = 0
-        for item in o['items']:
-            order.Lines.Add()
-            order.Lines.SetCurrentLine(i)
-            order.Lines.ItemCode = item['itemcode']
-            order.Lines.Quantity = float(item['quantity'])
-            if item.get('price'):
-                order.Lines.UnitPrice = float(item['price'])
-            i = i + 1
-
-        lRetCode = order.Add()
-        if lRetCode != 0:
-            error = str(self.com_adaptor.company.GetLastError())
-            current_app.logger.error(error)
-            raise Exception(error)
-        
-        params = None
-        params = {'NumAtCard': {'value': str(o['num_at_card'])}}
-        orders = self.getOrders(num=1, columns=['DocEntry'], params=params)
-        orderDocEntry = orders[0]['DocEntry']
-        # Set Salesperson
-        if 'slpcode' in o.keys():
-            salesperson_sql= """UPDATE dbo.ORDR
-                                        SET SlpCode = {0}
-                                        WHERE DocEntry = '{1}'
-                                     """.format(o['slpcode'], orderDocEntry)
-            cursor = self.sql_adaptor.cursor
-            cursor.execute(salesperson_sql)
-            self.sql_adaptor.conn.commit()
-            
-        #Linking Sales Order with Quotation
-        if 'quotation_id' in o.keys():
-            link_quotation_sql= """UPDATE dbo.RDR1
-                                        SET dbo.RDR1.BaseRef = q.DocNum, dbo.RDR1.BaseType = 23, dbo.RDR1.BaseEntry = q.DocEntry
-                                        FROM dbo.OQUT q
-                                        WHERE dbo.RDR1.DocEntry = '{0}'
-                                        AND q.DocEntry = '{1}'
-                                     """.format(orderDocEntry,str(o['quotation_id']))
-            cursor = self.sql_adaptor.cursor
-            cursor.execute(link_quotation_sql)
-            self.sql_adaptor.conn.commit()            
-        return orderDocEntry
-        
-    def insertQuotation(self, q):
-        """Create a quotation into SAP B1.
-        """
-        com = self.com_adaptor    
-        quotation = com.company.GetBusinessObject(com.constants.oQuotations)
-        quotation.DocDueDate = q['doc_due_date']
-        quotation.CardCode = q['card_code']
-        quotation.NumAtCard = str(q['num_at_card'])
-
-        i = 0
-        for item in q['items']:
-            quotation.Lines.Add()
-            quotation.Lines.SetCurrentLine(i)
-            quotation.Lines.ItemCode = item['itemcode']
-            quotation.Lines.Quantity = float(item['quantity'])
-            if item.get('price'):
-                quotation.Lines.UnitPrice = float(item['price'])
-            i = i + 1
-
-        lRetQCode = quotation.Add()
-        if lRetQCode != 0:
-            error = str(self.com_adaptor.company.GetLastError())
-            current_app.logger.error(error)
-            raise Exception(error)
-        
-        quotation_sql = """SELECT top(1) DocEntry FROM dbo.OQUT
-                            WHERE NumAtCard = %s"""
-        sqlresult = self.sql_adaptor.fetchone(quotation_sql, q['num_at_card'])
-        quotationDocEntry = sqlresult['DocEntry']
-        return quotationDocEntry
-
-    def cancelOrder(self, o):
-        """Cancel an order in SAP B1.
-        """
-        com = self.com_adaptor
-        order = com.company.GetBusinessObject(com.constants.oOrders)
-        params = None
-        if 'fe_order_id_udf' in o.keys():
-            params = {o['fe_order_id_udf']: {'value': str(o['fe_order_id'])}}
-        else:
-            params = {'NumAtCard': {'value': str(o['fe_order_id'])}}
-        orders = self.getOrders(num=1, columns=['DocEntry'], params=params)
-        if orders:
-            boOrderId = orders[0]['DocEntry']
-            order.GetByKey(boOrderId)
-            lRetCode = order.Cancel()
-            if lRetCode != 0:
-                error = str(self.company.GetLastError())
-                self.logger.error(error)
-                raise Exception(error)
-            else:
-                return boOrderId
-        else:
-            raise Exception("Order {0} is not found.".format(o['fe_order_id']))
-
-    def _getShipmentItems(self, shipmentId, columns=[]):
-        """Retrieve line items for each shipment(delivery) from SAP B1.
-        """
-        cols = "*"
-        if len(columns) > 0:
-            cols = " ,".join(columns)
-        sql = """SELECT {0} FROM dbo.DLN1""".format(cols)
-        params = {
-            'DocEntry': shipmentId
-        }
-        if len(params) > 0:
-            sql = sql + ' WHERE ' + " AND ".join(["{0} = %({1})s".format(k, k) for k in params.keys()])
-        return list(self.sql_adaptor.fetch_all(sql, params))
-
-    def getShipments(self, num=100, columns=[], params={}, itemColumns=[]):
-        """Retrieve shipments(deliveries) from SAP B1.
-        """
-        cols = '*'
-        if 'DocEntry' not in columns:
-            columns.append('DocEntry')
-        if len(columns) > 0:
-            cols = " ,".join(columns)
-        ops = {key: '=' if 'op' not in params[key].keys() else params[key]['op'] for key in params.keys()}
-        sql = """SELECT top {0} {1} FROM dbo.ODLN""".format(num, cols)
-        if len(params) > 0:
-            sql = sql + ' WHERE ' + " AND ".join(["{0} {1} %({2})s".format(k, ops[k], k) for k in params.keys()])
-
-        p = {key: v['value'] for key, v in params.keys()}
-        shipments = list(self.sql_adaptor.fetch_all(sql, p))
-        for shipment in shipments:
-            shipmentId = shipment['DocEntry']
-            shipment['items'] = self._getShipmentItems(shipmentId, itemColumns)
-        return shipments
-
-    def getItems(self, limit=1, columns=None, whs=None, code=None):
-        """Retrieve items(products) from SAP B1.  """
-        if columns:
-            cols = columns
-        else:
-            cols = 'ItemCode, ItemName, ItmsGrpCod, UgpEntry, U_MARCA, U_DIVISION, CreateDate, UpdateDate'
-
-        if whs:
-            sql = """SELECT top {0} {1} FROM dbo.OITM
-                     WHERE ItemCode in
-                         (SELECT ItemCode FROM dbo.OITW
-                          WHERE WhsCode = '{2}')""".format(limit, cols, whs)
-        elif code:
-            sql = """SELECT {0} FROM dbo.OITM
-                     WHERE ItemCode = '{1}'""".format(cols, code)
-        else:
-            sql = """SELECT top {0} {1} FROM dbo.OITM""".format(limit, cols)
-        return list(self.sql_adaptor.fetch_all(sql))
-
-    def getPrices(self, limit=1, columns=None, whs=None, code=None):
-        """Retrieve prices(products) from SAP B1.  """
-        if columns:
-            cols = columns
-        else:
-            cols = 'ItemCode, Price, Currency, Ovrwritten, Factor, PriceList'
-
-        listNumber = 11  # Lista de Ventas
-        if whs:
-            sql = """SELECT top {0} {1} FROM dbo.ITM1
-                     WHERE PriceList = {2}
-                     AND ItemCode in
-                         (SELECT ItemCode FROM dbo.OITW
-                          WHERE WhsCode = '{3}')""".format(limit, cols, listNumber, whs)
-        elif code:
-            sql = """SELECT {0} FROM dbo.ITM1
-                     WHERE PriceList = {1}
-                     AND ItemCode = '{2}'""".format(cols, listNumber, code)
-        else:
-            sql = """SELECT top {0} {1} FROM dbo.ITM1
-                     WHERE PriceList = {2}""".format(limit, cols, listNumber)
-
-        return list(self.sql_adaptor.fetch_all(sql))
-    
-    def getStockNum(self, limit=1, columns=None, whs=None, code=None):
-        """Retrieve stock(products) from SAP B1."""
-        if columns:
-            cols = columns
-        else:
-            cols = 'ItemCode, WhsCode, OnHand, IsCommited'
-
-        wclause = None
-        if whs:
-            wclause = """ WhsCode = '{0}' """.format(whs)
-            
-        if code:
-            sql = """SELECT {0} FROM dbo.OITW
-                     WHERE ItemCode = '{1}' {2}""".format(cols, code, (" AND " + wclause) if wclause else '')
-        else:
-            sql = """SELECT top {0} {1} FROM dbo.OITW {2}""".format(limit, cols, (" WHERE " + wclause) if wclause else '')
-        print sql
-        return list(self.sql_adaptor.fetch_all(sql))
->>>>>>> 0c2bdb1f
+        return list(self.sql_adaptor.fetch_all(sql))